#!/usr/bin/env python3
# -*- coding: utf-8 -*-
"""
Created on Fri Nov 30 09:11:12 2018

@author: philipp krah, jiahan wang
"""

###############################################################################
# IMPORTED MODULES
###############################################################################
import sys
sys.path.append('../lib')
import numpy as np
from numpy import exp, mod,meshgrid
import matplotlib.pyplot as plt
from sPOD_tools import frame, sPOD
###############################################################################

##########################################
#%% Define your DATA:
##########################################
plt.close("all")
Nx = 200  # number of grid points in x
Nt = 250  # numer of time intervalls
dt = 0.01  # size of time intervall
T = Nt*dt  # total time
L = 2*np.pi  # total domain size
x0 = L*0.5  # starting point of the gauss puls
<<<<<<< HEAD
sigma = L/50  # standard deviation of the puls
=======
sigma = L/50  # standard diviation of the puls
>>>>>>> 41a5d0c3

nmodes = 1  # reduction of singular values
x = np.linspace(0, L, Nx)
t = np.linspace(0, T, Nt)
dx = x[1]-x[0]
dt = t[1]-t[0]
c = dx/dt
[T, X] = meshgrid(t, x)
<<<<<<< HEAD

fun = lambda x, t: 0.5 * exp(-(mod((x-c*t), L)-x0)**2/sigma**2) + \
    0.5 * exp(-(mod((x+c*t), L)-x0)**2/sigma**2)
=======
fun = lambda x, t: 0.5 * exp(-(mod((x-c*t), L)-x0)**2/sigma**2) + \
                   0.5 * exp(-(mod((x+c*t), L)-x0)**2/sigma**2)
>>>>>>> 41a5d0c3

# Define your field as a list of fields:
# For example the first element in the list can be the density of
# a flow quantity and the second element could be the velocity in 1D
density = fun(X, T)
velocity = fun(X, T)
fields = [density]  #, velocity]


#######################################
# %% CALL THE SPOD algorithm
######################################
<<<<<<< HEAD
n_velocities = 2  # number of velocities to be detected
sPOD_frames = sPOD(fields, n_velocities, dx, dt, nmodes,
                   eps=1e-4, Niter=30, visualize=False)
=======
sPOD_frames, rel_err = sPOD(fields, [-c, c], dx, dt, \
                            nmodes=1, eps=1e-16, Niter=80, visualize=False)
>>>>>>> 41a5d0c3

###########################################
# %% 1. visualize your results: sPOD frames
##########################################
# the result is a list of the decomposed field.
# each element of the list contains a frame of the decomposition.
# If you want to plot the k-th frame use: 
# 1. frame
k_frame = 0
plt.subplot(121)
sPOD_frames[k_frame].plot_field()
plt.suptitle("sPOD Frames")
plt.xlabel(r'$N_x$')
plt.ylabel(r'$N_t$')
plt.title(r"$q^"+str(k_frame)+"(x,t)$")
# 2. frame
k_frame = 1
plt.subplot(122)
sPOD_frames[k_frame].plot_field()
plt.xlabel(r'$N_x$')
plt.ylabel(r'$N_t$')
plt.title(r"$q^"+str(k_frame)+"(x,t)$")
# by default this will plot the field in the first component
# of your field list (here: density)

###########################################
# 2. visualize your results: relative error
##########################################

plt.figure()
plt.semilogy(rel_err)
plt.title("relative error")
plt.ylabel(r"$\frac{||X - \tilde{X}_i||_2}{||X||_2}$")
plt.xlabel(r"$i$")<|MERGE_RESOLUTION|>--- conflicted
+++ resolved
@@ -27,12 +27,7 @@
 T = Nt*dt  # total time
 L = 2*np.pi  # total domain size
 x0 = L*0.5  # starting point of the gauss puls
-<<<<<<< HEAD
-sigma = L/50  # standard deviation of the puls
-=======
 sigma = L/50  # standard diviation of the puls
->>>>>>> 41a5d0c3
-
 nmodes = 1  # reduction of singular values
 x = np.linspace(0, L, Nx)
 t = np.linspace(0, T, Nt)
@@ -40,14 +35,9 @@
 dt = t[1]-t[0]
 c = dx/dt
 [T, X] = meshgrid(t, x)
-<<<<<<< HEAD
 
 fun = lambda x, t: 0.5 * exp(-(mod((x-c*t), L)-x0)**2/sigma**2) + \
-    0.5 * exp(-(mod((x+c*t), L)-x0)**2/sigma**2)
-=======
-fun = lambda x, t: 0.5 * exp(-(mod((x-c*t), L)-x0)**2/sigma**2) + \
                    0.5 * exp(-(mod((x+c*t), L)-x0)**2/sigma**2)
->>>>>>> 41a5d0c3
 
 # Define your field as a list of fields:
 # For example the first element in the list can be the density of
@@ -60,21 +50,17 @@
 #######################################
 # %% CALL THE SPOD algorithm
 ######################################
-<<<<<<< HEAD
 n_velocities = 2  # number of velocities to be detected
-sPOD_frames = sPOD(fields, n_velocities, dx, dt, nmodes,
-                   eps=1e-4, Niter=30, visualize=False)
-=======
-sPOD_frames, rel_err = sPOD(fields, [-c, c], dx, dt, \
-                            nmodes=1, eps=1e-16, Niter=80, visualize=False)
->>>>>>> 41a5d0c3
+
+sPOD_frames, rel_err = sPOD(fields, n_velocities, dx, dt,
+                            nmodes=1, eps=1e-7, Niter=30, visualize=False)
 
 ###########################################
 # %% 1. visualize your results: sPOD frames
 ##########################################
 # the result is a list of the decomposed field.
 # each element of the list contains a frame of the decomposition.
-# If you want to plot the k-th frame use: 
+# If you want to plot the k-th frame use:
 # 1. frame
 k_frame = 0
 plt.subplot(121)
