--- conflicted
+++ resolved
@@ -371,11 +371,7 @@
 ###############################################################################
 # distribute the residual of frame
 ###############################################################################        
-<<<<<<< HEAD
-def shifted_POD(snapshot_matrix, transforms, nmodes, eps, Niter=1, visualize=True, use_rSVD = False, dtol = 1e-7):
-=======
-def shifted_POD(snapshot_matrix, transforms, nmodes, eps, Niter=1, visualize=True, use_rSVD = False, total_variation_iterations = -1):
->>>>>>> ef94269f
+def shifted_POD(snapshot_matrix, transforms, nmodes, eps, Niter=1, visualize=True, use_rSVD = False,dtol = 1e-7, total_variation_iterations = -1):
     """
     :param snapshot_matrix: M x N matrix with N beeing the number of snapshots, M is the ODE dimension
     :param transforms: Transformations
@@ -581,7 +577,7 @@
 ###############################################################################
 # shifted rPCA
 ###############################################################################
-def shifted_rPCA(snapshot_matrix, transforms, nmodes_max=None, eps=1e-16, Niter=1, use_rSVD= False, visualize=True, mu = None, lambd = None):
+def shifted_rPCA(snapshot_matrix, transforms, nmodes_max=None, eps=1e-16, Niter=1, use_rSVD= False, visualize=True, mu = None, lambd = None, dtol=1e-13):
     """
     :param snapshot_matrix: M x N matrix with N beeing the number of snapshots, M is the ODE dimension
     :param transforms: Transformations
@@ -680,12 +676,10 @@
         print("it=%d rel_err= %4.1e norm(dres) = %4.1e norm(Q-Qtilde)/norm(q) =%4.1e norm(E)/norm(q) = %4.1e tcpu = %2.2f, ranks_frame = " % (
         it, rel_err, mu*norm_dres/norm_q,rel_err_without_noise, norm(reshape(E, -1))/norm_q, elapsed), *ranks)
 
-<<<<<<< HEAD
-        if it> 20 and np.abs(rel_err_list[-1] - rel_err_list[-4]) < 1e-13:
+        if it> 5 and np.abs(rel_err_list[-1]-rel_err_list[-4])<dtol*abs(rel_err_list[-1]):
             break
-=======
+
         ranks_hist.append(ranks)
->>>>>>> ef94269f
 
     qtilde = 0
     for p, (trafo_p, frame_p) in enumerate(zip(transforms, qtilde_frames)):
