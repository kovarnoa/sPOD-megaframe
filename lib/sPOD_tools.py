--- conflicted
+++ resolved
@@ -286,9 +286,6 @@
 # sPOD algorithm
 ###############################################################################
 
-  
-        
-        
 ###############################################################################
 # distribute the residual of frame
 ###############################################################################        
@@ -324,17 +321,10 @@
             #R_frame = frame(trafo, res, number_of_modes=nmodes)
             res_shifted = trafo.apply(res)
             q_frame_field = q_frame.build_field()
-<<<<<<< HEAD
-            q_frame.set_orhonormal_system(q_frame_field + res_shifted/Nframes)
-            qtilde += trafo.reverse(q_frame.build_field())
-            q_frame.plot_field()
-=======
             q_frame.set_orthonormal_system(q_frame_field + res_shifted/Nframes)
-            #q_frame += R_frame.build_field()/Nframes
             qtilde += trafo.reverse(q_frame.build_field())
         elapsed = time.time() - t
         print("it=%d rel_err= %4.4e t_cpu = %2.2f" % (it, rel_err, elapsed))
->>>>>>> 05135a9d
 
     return qtilde_frames, qtilde
 
